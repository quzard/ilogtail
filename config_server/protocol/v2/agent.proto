--- conflicted
+++ resolved
@@ -85,25 +85,8 @@
     repeated ConfigInfo process_configs = 11;   // Information about the current AGENT_CONFIG held by the Agent
     repeated CommandInfo custom_commands = 12;  // Information about command history
     uint64 flags = 13;                          // Predefined command flag
-<<<<<<< HEAD
-    // 14-100 reserved for future official fields
-}
-
-// ConfigServer's response to Agent's request
-message HeartBeatResponse {
-    bytes request_id = 1;  
-    int32 code = 2;      
-    string message = 3;     
-    uint64 capabilities = 4;                            // Bitmask of flags defined by ServerCapabilities enum
-
-    repeated ConfigDetail pipeline_config_updates = 5;  // Agent's pipeline config update status
-    repeated ConfigDetail process_config_updates = 6;   // Agent's process config update status
-    repeated CommandDetail custom_command_updates = 7;  // Agent's commands updates
-    uint64 flags = 8;                                   // Predefined command flag
-=======
     bytes opaque = 14;                          // Opaque data for extension
     // before 100 (inclusive) are reserved for future official fields}
->>>>>>> cdd86de8
 }
 
 // Define Config's detail
@@ -137,12 +120,7 @@
     // The Server can remember custom command status.
     RembersCustomCommandStatus         = 0x00000008;
 
-<<<<<<< HEAD
-    // Add new capabilities here, continuing with the least significant unused bit.
-    // Avoid using bits starting from 2^16.
-=======
     // bits before 2^16 (inclusive) are reserved for future official fields
->>>>>>> cdd86de8
 }
 
 enum ResponseFlags {
@@ -160,8 +138,6 @@
     // bits before 2^16 (inclusive) are reserved for future official fields
 }
 
-<<<<<<< HEAD
-=======
 // ConfigServer's response to Agent's request
 message HeartbeatResponse {
     bytes request_id = 1;  
@@ -174,7 +150,6 @@
     uint64 flags = 7;                                   // Predefined command flag
     bytes opaque = 8;                                   // Opaque data for extension
 }
->>>>>>> cdd86de8
 
 // API: /Agent/FetchPipelineConfig/
 // API: /Agent/FetchProcessConfig/
