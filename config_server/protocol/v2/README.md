# 统一管控协议

本规范定义了 Agent 管控网络协议以及 iLogtail 和 ConfigServer 的预期行为。

1. 只要XxxConfigServer实现了协议，那么就可以管控Agent做Yyy事情。
2. 只要Agent实现了协议，那么任何XxxConfigServer就能过管控该Agent做Yyy事情。

## 管控协议

/Agent/HeartBeat?InstanceId=$instance\_id&WaitForChange=(true|false)

### HeartBeatRequest 消息

    message HeartBeatRequest {
        bytes request_id = 1;
        uint64 sequence_num = 2;                    // Increment every request, for server to check sync status
        uint64 capabilities = 3;                    // Bitmask of flags defined by AgentCapabilities enum
        bytes instance_id = 4;                      // Required, Agent's unique identification, consistent throughout the process lifecycle
        string agent_type = 5;                      // Required, Agent's type(ilogtail, ..)
        AgentAttributes attributes = 6;             // Agent's basic attributes
        repeated AgentGroupTag tags =  7;           // Agent's tags
        string running_status = 8;                  // Human readable running status
        int64 startup_time = 9;                     // Required, Agent's startup time
        repeated ConfigInfo pipeline_configs = 10;  // Information about the current PIPELINE_CONFIG held by the Agent
        repeated ConfigInfo process_configs = 11;   // Information about the current AGENT_CONFIG held by the Agent
        repeated CommandInfo custom_commands = 12;  // Information about command history
        uint64 flags = 13;                          // Predefined command flag
<<<<<<< HEAD
        // 14-100 reserved for future official fields
=======
        bytes opaque = 14;                          // Opaque data for extension
        // before 100 (inclusive) are reserved for future official fields
>>>>>>> cdd86de8
    }
    
    message AgentGroupTag {
        string name = 1;
        string value = 2;
    }

    enum ConfigStatus {
        // The value of status field is not set.
        UNSET = 0;
        // Agent is currently applying the remote config that it received earlier.
        APPLYING = 1;
        // Remote config was successfully applied by the Agent.
        APPLIED = 2;
        // Agent tried to apply the config received earlier, but it failed.
        // See error_message for more details.
        FAILED = 3;
    }

    // Define the Config information carried in the request
    message ConfigInfo {
        string name = 1;         // Required, Config's unique identification
        int64 version = 2;       // Required, Config's version number or hash code
        ConfigStatus status = 3; // Config's status
    }

    // Define the Command information carried in the request
    message CommandInfo {
        string type = 1;         // Command's type
        string name = 2;         // Required, Command's unique identification
        ConfigStatus status = 3; // Command's status
    }

    // Define Agent's basic attributes
    message AgentAttributes {
        bytes version = 1;                 // Agent's version
        bytes ip = 2;                      // Agent's ip
        bytes hostname = 3;                // Agent's hostname
        map<string, bytes> extras = 100;   // Agent's other attributes
        // before 100 (inclusive) are reserved for future official fields
    }

    enum AgentCapabilities {
        // The capabilities field is unspecified.
        UnspecifiedAgentCapability = 0;
        // The Agent can accept pipeline configuration from the Server.
        AcceptsPipelineConfig          = 0x00000001;
        // The Agent can accept process configuration from the Server.
        AcceptsProcessConfig           = 0x00000002;
        // The Agent can accept custom command from the Server.
        AcceptsCustomCommand           = 0x00000004;

<<<<<<< HEAD
        // Add new capabilities here, continuing with the least significant unused bit.
        // Avoid using bits starting from 2^16.
=======
        // bits before 2^16 (inclusive) are reserved for future official fields
>>>>>>> cdd86de8
    }

    enum RequestFlags {
        RequestFlagsUnspecified = 0;

        // Flags is a bit mask. Values below define individual bits.

        // Must be set if this request contains full state
        FullState               = 0x00000001;
        // bits before 2^16 (inclusive) are reserved for future official fields
    }

### HeartBeatResponse 消息

    message HeartBeatResponse {
        bytes request_id = 1;  
        ServerErrorResponse error_response = 2;             // Set value indicates error
        uint64 capabilities = 3;                            // Bitmask of flags defined by ServerCapabilities enum

<<<<<<< HEAD
        repeated ConfigDetail pipeline_config_updates = 5;  // Agent's pipeline config update status
        repeated ConfigDetail process_config_updates = 6;   // Agent's process config update status
        repeated CommandDetail custom_command_updates = 7;  // Agent's commands updates
        uint64 flags = 8;                                   // Predefined command flag
=======
        repeated ConfigDetail pipeline_config_updates = 4;  // Agent's pipeline config update status
        repeated ConfigDetail process_config_updates = 5;   // Agent's process config update status
        repeated CommandDetail custom_command_updates = 6;  // Agent's commands updates
        uint64 flags = 7;                                   // Predefined command flag
        bytes opaque = 8;                                   // Opaque data for extension
>>>>>>> cdd86de8
    }
    
    message ConfigDetail {
        string name = 1;        // Required, Config's unique identification
        int64 version = 2;      // Required, Config's version number or hash code
        bytes detail = 3;       // Required, Config's detail
    }

    message CommandDetail {
        string type = 1;                // Required, Command type
        string name = 2;                // Required, Command name
        bytes detail = 3;               // Required, Command's detail
        int64 expire_time = 4;          // After which the command can be safely removed from history
    }

    enum ServerCapabilities {
        // The capabilities field is unspecified.
        UnspecifiedServerCapability = 0;
        // The Server can remember agent attributes.
        RembersAttribute                   = 0x00000001;
        // The Server can remember pipeline config status.
        RembersPipelineConfigStatus        = 0x00000002;
        // The Server can remember process config status.
        RembersProcessConfigStatus         = 0x00000004;
        // The Server can remember custom command status.
        RembersCustomCommandStatus         = 0x00000008;

<<<<<<< HEAD
        // Add new capabilities here, continuing with the least significant unused bit.
        // Avoid using bits starting from 2^16.
=======
        // bits before 2^16 (inclusive) are reserved for future official fields
    }

    message ServerErrorResponse {
        int32 error_code = 1;                               // None-zero value indicates error
        string error_message = 2;                           // Error message
>>>>>>> cdd86de8
    }

    enum ResponseFlags {
        ResponseFlagsUnspecified = 0;

        // Flags is a bit mask. Values below define individual bits.

        // ReportFullState flag can be used by the Server if the Client did not include
        // some sub-message in the last AgentToServer message (which is an allowed
        // optimization) but the Server detects that it does not have it (e.g. was
        // restarted and lost state).
        ReportFullState           = 0x00000001;
        FetchPipelineConfigDetail = 0x00000002;
        FetchProcessConfigDetail  = 0x00000004;
        // bits before 2^16 (inclusive) are reserved for future official fields
    }

## 行为规范

对于管控协议来说 iLogtail 的预期行为是确定性的，对于实现本管控协议的其他 Agent 其具体行为可自行确定，但语义应保持一致。Server 端定义了可选的行为的不同实现，此时对于这些差异 Agent 侧在实现时必须都考虑到且做好兼容。这样，Agent只需要实现一个CommonConfigProvider就可以受任意符合此协议规范的ConfigServer管控。

### 能力报告

Client：应当通过capbilitiies上报Agent自身的能力，这样如果老的客户端接入新的ConfigServer，ConfigServer便知道客户端不具备某项能力，从而不会向其发送不支持的配置或命令而得不到状态汇报导致无限循环。

Server：应当通过capbilitiies上报Server自身的能力，这样如果新的客户端接入老的ConfigServer，Agent便知道服务端不具备某项能力，从而不会被其响应所误导，如其不具备记忆Attributes能力，那么Attributes字段无论如何都不应该在心跳中被省略。

### 注册

Client：Agent启动后第一次向Server汇报全量信息，request字段应填尽填。request\_id、sequence\_num、capabilities、instance\_id、agent\_type、startup\_time为必填字段。

Server：Server根据上报的信息返回响应。pipeline\_config\_updates、process\_config\_updates中包含agent需要同步的配置，updates中必然包含name和version，是否包含详情context和detail取决于server端实现。custom\_command_updates包含要求agent执行的命令command中必然包含type、name和expire\_time。

Server是否保存Client信息取决于Server实现，如果服务端找不到或保存的sequence\_num + 1 ≠ 心跳的sequence\_num，那么就立刻返回并且flags中必须设置ReportFullStatus标识位。

Server根据agent\_type + attributes 查询进程配置，根据ip和tags查询机器组和关联采集配置。

![image](https://github.com/alibaba/ilogtail/assets/1827594/05799ac2-9249-49ed-8088-3b927821ac73)

### 心跳（心跳压缩）

Client：若接收到的响应中没有ReportFullStatus，且client的属性、配置状态、命令状态在上次上报后没有变化，那么可以只填instance\_id、sequence\_num，sequence\_num每次请求+1。若有ReportStatus或任何属性、配置状态变化或Server不支持属性、配置状态记忆能力，则必须完整上报状态。

Server：同注册

允许心跳压缩

![image](https://github.com/alibaba/ilogtail/assets/1827594/ad22bcfa-b14a-41b5-b4b8-4956bb065bf7)

不允许心跳压缩

![image](https://github.com/alibaba/ilogtail/assets/1827594/35a823fd-6b8e-499f-951e-2231f3319420)

### 进程配置

若Server的注册/心跳响应中有process\_config\_updates.detail

Client：直接从response中获得detail，应用成功后下次心跳需要上报完整状态。

若Server的响应不包含detail

Client：根据process\_config\_updates的信息构造FetchProcessConfigRequest

Server：返回FetchProcessConfigResponse

Client获取到多个进程配置时，自动合并，若产生冲突默认行为是未定义。

### 采集配置

若Server的注册/心跳响应中有pipeline\_config\_updates.detail

Client：直接从response中获得detail，应用成功后下次心跳需要上报完整状态。

若Server的响应不包含detail

Client：根据pipeline\_config\_updates的信息构造FetchPipelineConfigRequest

Server：返回FetchPipelineConfigResponse

客户端支持以下2种实现

实现1：直接将Detail返回在心跳响应中（FetchConfigDetail flag is unset）

![image](https://github.com/alibaba/ilogtail/assets/1827594/be645615-dd99-42dd-9deb-681e9a4069bb)

实现2：仅返回配置名和版本，Detail使用单独请求获取（FetchConfigDetail flag is set）

![image](https://github.com/alibaba/ilogtail/assets/1827594/c409c35c-2a81-4927-bfd2-7fb321ef1ca8)

### 配置状态上报

Client：这个版本的配置状态上报中修改了version的定义，-1仍然表示删除，0作为保留值，其他值都是合法version，只要version不同Client都应该视为配置更新。此外参考OpAMP增加了配置应用状态上报的字段，能反应出下发的配置是否生效。

Server：这些信息是Agent状态的一部分，可选保存。与通过Event上报可观测信息不同的是，作为状态信息没有时间属性，用户可通过接口可获取即刻状态，而不需要选择时间窗口合并事件。

### 预定义命令

Client: 通过request的flag传递，定义了FullStatus，表明本条信息为全量状态

Server: 通过response的flag传递，定义了ReportFullStatus，表明要求Client上报全量状态信息

### 自定义命令

Client: 为了防止服务端重复下发命令以及感知命令执行结果，在command expire前，Client始终应具备向服务端上报command执行状态的能力，实际是否上报取决于心跳压缩机制。在expire\_time超过后，client不应该再上报超时的command状态。

Server: 如果上报+已知的Agent状态中，缺少应下发的custom\_command\_updates（通过name识别），那么server应该在响应中下发缺少的custom\_command\_updates。

### 异常处理

Server: 服务端正常返回时HeartBeatResponse中的code应始终设置为0，而当服务端异常时，必须将HeartBeatResponse中的code设置为非0，HeartBeatResponse中的message应包含错误信息，此时Response中的其他字段必须为空。

Client: 当HeartBeatResponse中的code为0时，Agent应该正常处理下发的配置。当HeartBeatResponse中的code不为0时，Agent必须忽略除code和message外的其他字段，并择机重试。<|MERGE_RESOLUTION|>--- conflicted
+++ resolved
@@ -25,12 +25,8 @@
         repeated ConfigInfo process_configs = 11;   // Information about the current AGENT_CONFIG held by the Agent
         repeated CommandInfo custom_commands = 12;  // Information about command history
         uint64 flags = 13;                          // Predefined command flag
-<<<<<<< HEAD
-        // 14-100 reserved for future official fields
-=======
         bytes opaque = 14;                          // Opaque data for extension
         // before 100 (inclusive) are reserved for future official fields
->>>>>>> cdd86de8
     }
     
     message AgentGroupTag {
@@ -83,12 +79,7 @@
         // The Agent can accept custom command from the Server.
         AcceptsCustomCommand           = 0x00000004;
 
-<<<<<<< HEAD
-        // Add new capabilities here, continuing with the least significant unused bit.
-        // Avoid using bits starting from 2^16.
-=======
-        // bits before 2^16 (inclusive) are reserved for future official fields
->>>>>>> cdd86de8
+        // bits before 2^16 (inclusive) are reserved for future official fields
     }
 
     enum RequestFlags {
@@ -108,18 +99,11 @@
         ServerErrorResponse error_response = 2;             // Set value indicates error
         uint64 capabilities = 3;                            // Bitmask of flags defined by ServerCapabilities enum
 
-<<<<<<< HEAD
-        repeated ConfigDetail pipeline_config_updates = 5;  // Agent's pipeline config update status
-        repeated ConfigDetail process_config_updates = 6;   // Agent's process config update status
-        repeated CommandDetail custom_command_updates = 7;  // Agent's commands updates
-        uint64 flags = 8;                                   // Predefined command flag
-=======
         repeated ConfigDetail pipeline_config_updates = 4;  // Agent's pipeline config update status
         repeated ConfigDetail process_config_updates = 5;   // Agent's process config update status
         repeated CommandDetail custom_command_updates = 6;  // Agent's commands updates
         uint64 flags = 7;                                   // Predefined command flag
         bytes opaque = 8;                                   // Opaque data for extension
->>>>>>> cdd86de8
     }
     
     message ConfigDetail {
@@ -147,17 +131,12 @@
         // The Server can remember custom command status.
         RembersCustomCommandStatus         = 0x00000008;
 
-<<<<<<< HEAD
-        // Add new capabilities here, continuing with the least significant unused bit.
-        // Avoid using bits starting from 2^16.
-=======
         // bits before 2^16 (inclusive) are reserved for future official fields
     }
 
     message ServerErrorResponse {
         int32 error_code = 1;                               // None-zero value indicates error
         string error_message = 2;                           // Error message
->>>>>>> cdd86de8
     }
 
     enum ResponseFlags {
