--- conflicted
+++ resolved
@@ -20,12 +20,9 @@
 
 #include "app_config/AppConfig.h"
 #include "common/Flags.h"
-<<<<<<< HEAD
 #include "common/LogtailCommonFlags.h"
 #include "common/MachineInfoUtil.h"
-=======
 #include "common/HashUtil.h"
->>>>>>> bd3ad057
 #include "common/StringTools.h"
 #include "common/http/Constant.h"
 #include "common/http/Curl.h"
@@ -114,25 +111,14 @@
         // containers in K8S will possess the above env
         if (AppConfig::GetInstance()->IsPurageContainerMode()) {
             env = "K8S-Daemonset";
-<<<<<<< HEAD
         } else if (ecsMetaCur.isValid) {
-=======
-        } else if (PingEndpoint("100.100.100.200", "/latest/meta-data")) {
->>>>>>> bd3ad057
-            // containers in ACK can be connected to the above address, see
-            // https://help.aliyun.com/document_detail/108460.html#section-akf-lwh-1gb.
-            // Note: we can not distinguish ACK from K8S built on ECS
             env = "ACK-Sidecar";
         } else {
             env = "K8S-Sidecar";
         }
     } else if (AppConfig::GetInstance()->IsPurageContainerMode() || getenv("ALIYUN_LOGTAIL_CONFIG")) {
         env = "Docker";
-<<<<<<< HEAD
     } else if (ecsMetaCur.isValid) {
-=======
-    } else if (PingEndpoint("100.100.100.200", "/latest/meta-data")) {
->>>>>>> bd3ad057
         env = "ECS";
     } else {
         env = "Others";
