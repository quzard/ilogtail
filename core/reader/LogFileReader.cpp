--- conflicted
+++ resolved
@@ -252,7 +252,8 @@
     string buffer = LogFileProfiler::mIpAddr + "_" + mHostLogPath + "_" + CalculateRandomUUID();
     uint64_t cityHash = CityHash64(buffer.c_str(), buffer.size());
     mSourceId = ToHexString(cityHash);
-    FileDiscoveryConfig config = FileServer::GetInstance()->GetFileDiscoveryConfig(mReaderConfig.second->GetConfigName());
+    FileDiscoveryConfig config
+        = FileServer::GetInstance()->GetFileDiscoveryConfig(mReaderConfig.second->GetConfigName());
     mLogGroupKey = HashString(mReaderConfig.second->GetProjectName() + "_" + mReaderConfig.second->GetLogstoreName()
                               + "_" + mTopicName + "_" + LogFileProfiler::mIpAddr + "_"
                               + (config.first->GetBasePath() + config.first->GetFilePattern()) + "_" + mSourceId);
@@ -548,18 +549,12 @@
 void LogFileReader::SetReadFromBeginning() {
     mLastFilePos = 0;
     mCache.clear();
-    LOG_INFO(sLogger,
-<<<<<<< HEAD
-             ("force reading file from the beginning, project", GetProject())("logstore", GetLogstore())(
-                 "config", GetConfigName())("log reader queue name", mHostLogPath)(
-                 "file device", ToString(mDevInode.dev))("file inode", ToString(mDevInode.inode))(
-                 "file signature", mLastFileSignatureHash)("file size", mLastFileSize));
-=======
-             ("force reading file from the beginning, project", mProjectName)("logstore", mCategory)(
-                 "config", mConfigName)("log reader queue name", mHostLogPath)("file device", ToString(mDevInode.dev))(
-                 "file inode", ToString(mDevInode.inode))("file signature", mLastFileSignatureHash)(
-                 "file signature size", mLastFileSignatureSize)("file size", mLastFileSize));
->>>>>>> cead64d6
+    LOG_INFO(
+        sLogger,
+        ("force reading file from the beginning, project", GetProject())("logstore", GetLogstore())(
+            "config", GetConfigName())("log reader queue name", mHostLogPath)("file device", ToString(mDevInode.dev))(
+            "file inode", ToString(mDevInode.inode))("file signature", mLastFileSignatureHash)(
+            "file signature size", mLastFileSignatureSize)("file size", mLastFileSize));
     mFirstWatched = false;
 }
 
@@ -752,18 +747,12 @@
         LOG_ERROR(sLogger, ("invalid file read policy for file", mHostLogPath));
         return false;
     }
-    LOG_INFO(sLogger,
-<<<<<<< HEAD
-             ("set the starting position for reading, project", GetProject())("logstore", GetLogstore())(
-                 "config", GetConfigName())("log reader queue name", mHostLogPath)(
-                 "file device", ToString(mDevInode.dev))("file inode", ToString(mDevInode.inode))(
-                 "file signature", mLastFileSignatureHash)("start position", mLastFilePos));
-=======
-             ("set the starting position for reading, project", mProjectName)("logstore", mCategory)(
-                 "config", mConfigName)("log reader queue name", mHostLogPath)("file device", ToString(mDevInode.dev))(
-                 "file inode", ToString(mDevInode.inode))("file signature", mLastFileSignatureHash)(
-                 "file signature size", mLastFileSignatureSize)("start position", mLastFilePos));
->>>>>>> cead64d6
+    LOG_INFO(
+        sLogger,
+        ("set the starting position for reading, project", GetProject())("logstore", GetLogstore())(
+            "config", GetConfigName())("log reader queue name", mHostLogPath)("file device", ToString(mDevInode.dev))(
+            "file inode", ToString(mDevInode.inode))("file signature", mLastFileSignatureHash)(
+            "file signature size", mLastFileSignatureSize)("start position", mLastFilePos));
     return true;
 }
 
@@ -816,19 +805,11 @@
     }
 
     LOG_WARNING(sLogger,
-<<<<<<< HEAD
                 ("no begin line found", "most likely to have parse error when reading begins")("project", GetProject())(
                     "logstore", GetLogstore())("config", GetConfigName())("log reader queue name", mHostLogPath)(
                     "file device", ToString(mDevInode.dev))("file inode", ToString(mDevInode.inode))(
-                    "file signature", mLastFileSignatureHash)("search start position", mLastFilePos)(
-                    "search end position", mLastFilePos + readSizeReal));
-=======
-                ("no begin line found", "most likely to have parse error when reading begins")("project", mProjectName)(
-                    "logstore", mCategory)("config", mConfigName)("log reader queue name", mHostLogPath)(
-                    "file device", ToString(mDevInode.dev))("file inode", ToString(mDevInode.inode))(
                     "file signature", mLastFileSignatureHash)("file signature size", mLastFileSignatureSize)(
                     "search start position", mLastFilePos)("search end position", mLastFilePos + readSizeReal));
->>>>>>> cead64d6
 
     free(readBuf);
     return;
@@ -1043,35 +1024,19 @@
     switch (errno) {
         case ENOENT:
             LOG_INFO(sLogger,
-<<<<<<< HEAD
                      ("open file failed", " log file not exist, probably caused by rollback")("project", GetProject())(
                          "logstore", GetLogstore())("config", GetConfigName())("log reader queue name", mHostLogPath)(
-                         "log path", mRealLogPath)("file device", ToString(mDevInode.dev))("file inode",
-                                                                                           ToString(mDevInode.inode))(
-                         "file signature", mLastFileSignatureHash)("last file position", mLastFilePos));
-            break;
-        case EACCES:
-            LOG_ERROR(sLogger,
-                      ("open file failed", "open log file fail because of permission")("project", GetProject())(
-                          "logstore", GetLogstore())("config", GetConfigName())("log reader queue name", mHostLogPath)(
-                          "log path", mRealLogPath)("file device", ToString(mDevInode.dev))("file inode",
-                                                                                            ToString(mDevInode.inode))(
-                          "file signature", mLastFileSignatureHash)("last file position", mLastFilePos));
-=======
-                     ("open file failed", " log file not exist, probably caused by rollback")("project", mProjectName)(
-                         "logstore", mCategory)("config", mConfigName)("log reader queue name", mHostLogPath)(
                          "log path", mRealLogPath)("file device", ToString(mDevInode.dev))(
                          "file inode", ToString(mDevInode.inode))("file signature", mLastFileSignatureHash)(
                          "file signature size", mLastFileSignatureSize)("last file position", mLastFilePos));
             break;
         case EACCES:
             LOG_ERROR(sLogger,
-                      ("open file failed", "open log file fail because of permission")("project", mProjectName)(
-                          "logstore", mCategory)("config", mConfigName)("log reader queue name", mHostLogPath)(
+                      ("open file failed", "open log file fail because of permission")("project", GetProject())(
+                          "logstore", GetLogstore())("config", GetConfigName())("log reader queue name", mHostLogPath)(
                           "log path", mRealLogPath)("file device", ToString(mDevInode.dev))(
                           "file inode", ToString(mDevInode.inode))("file signature", mLastFileSignatureHash)(
                           "file signature size", mLastFileSignatureSize)("last file position", mLastFilePos));
->>>>>>> cead64d6
             LogtailAlarm::GetInstance()->SendAlarm(LOGFILE_PERMINSSION_ALARM,
                                                    string("Failed to open log file because of permission: ")
                                                        + mHostLogPath,
@@ -1127,18 +1092,11 @@
             LOG_ERROR(sLogger,
                       ("open file failed, opened fd exceed limit, too many open files",
                        GloablFileDescriptorManager::GetInstance()->GetOpenedFilePtrSize())(
-<<<<<<< HEAD
                           "limit", INT32_FLAG(max_reader_open_files))("project", GetProject())(
                           "logstore", GetLogstore())("config", GetConfigName())("log reader queue name", mHostLogPath)(
                           "file device", ToString(mDevInode.dev))("file inode", ToString(mDevInode.inode))(
-                          "file signature", mLastFileSignatureHash)("last file position", mLastFilePos));
-=======
-                          "limit", INT32_FLAG(max_reader_open_files))("project", mProjectName)("logstore", mCategory)(
-                          "config", mConfigName)("log reader queue name", mHostLogPath)("file device",
-                                                                                        ToString(mDevInode.dev))(
-                          "file inode", ToString(mDevInode.inode))("file signature", mLastFileSignatureHash)(
-                          "file signature size", mLastFileSignatureSize)("last file position", mLastFilePos));
->>>>>>> cead64d6
+                          "file signature", mLastFileSignatureHash)("file signature size", mLastFileSignatureSize)(
+                          "last file position", mLastFilePos));
             LogtailAlarm::GetInstance()->SendAlarm(OPEN_FILE_LIMIT_ALARM,
                                                    string("Failed to open log file: ") + mHostLogPath
                                                        + " limit:" + ToString(INT32_FLAG(max_reader_open_files)),
@@ -1165,18 +1123,12 @@
             } else if (CheckDevInode()) {
                 GloablFileDescriptorManager::GetInstance()->OnFileOpen(this);
                 LOG_INFO(sLogger,
-<<<<<<< HEAD
                          ("open file succeeded, project", GetProject())("logstore", GetLogstore())(
                              "config", GetConfigName())("log reader queue name", mHostLogPath)(
                              "real file path", mRealLogPath)("file device", ToString(mDevInode.dev))(
                              "file inode", ToString(mDevInode.inode))("file signature", mLastFileSignatureHash)(
-=======
-                         ("open file succeeded, project", mProjectName)("logstore", mCategory)("config", mConfigName)(
-                             "log reader queue name", mHostLogPath)("real file path", mRealLogPath)(
-                             "file device", ToString(mDevInode.dev))("file inode", ToString(mDevInode.inode))(
-                             "file signature", mLastFileSignatureHash)("file signature size", mLastFileSignatureSize)(
->>>>>>> cead64d6
-                             "last file position", mLastFilePos)("reader id", long(this)));
+                             "file signature size", mLastFileSignatureSize)("last file position",
+                                                                            mLastFilePos)("reader id", long(this)));
                 return true;
             } else {
                 mLogFileOp.Close();
@@ -1185,19 +1137,11 @@
         if (mRealLogPath == mHostLogPath) {
             LOG_INFO(sLogger,
                      ("open file failed, log file dev inode changed or file deleted ",
-<<<<<<< HEAD
                       "prepare to delete reader or put reader into rotated map")("project", GetProject())(
                          "logstore", GetLogstore())("config", GetConfigName())("log reader queue name", mHostLogPath)(
-                         "log path", mRealLogPath)("file device", ToString(mDevInode.dev))("file inode",
-                                                                                           ToString(mDevInode.inode))(
-                         "file signature", mLastFileSignatureHash)("last file position", mLastFilePos));
-=======
-                      "prepare to delete reader or put reader into rotated map")("project", mProjectName)(
-                         "logstore", mCategory)("config", mConfigName)("log reader queue name", mHostLogPath)(
                          "log path", mRealLogPath)("file device", ToString(mDevInode.dev))(
                          "file inode", ToString(mDevInode.inode))("file signature", mLastFileSignatureHash)(
                          "file signature size", mLastFileSignatureSize)("last file position", mLastFilePos));
->>>>>>> cead64d6
             return false;
         }
         tryTime = 0;
@@ -1216,37 +1160,24 @@
             // the mHostLogPath's dev inode equal to mDevInode, so real log path is mHostLogPath
             mRealLogPath = mHostLogPath;
             GloablFileDescriptorManager::GetInstance()->OnFileOpen(this);
-            LOG_INFO(sLogger,
-<<<<<<< HEAD
-                     ("open file succeeded, project", GetProject())("logstore", GetLogstore())(
-                         "config", GetConfigName())("log reader queue name", mHostLogPath)(
-                         "real file path", mRealLogPath)("file device", ToString(mDevInode.dev))(
-                         "file inode", ToString(mDevInode.inode))("file signature", mLastFileSignatureHash)(
-=======
-                     ("open file succeeded, project", mProjectName)("logstore", mCategory)("config", mConfigName)(
-                         "log reader queue name", mHostLogPath)("real file path", mRealLogPath)(
-                         "file device", ToString(mDevInode.dev))("file inode", ToString(mDevInode.inode))(
-                         "file signature", mLastFileSignatureHash)("file signature size", mLastFileSignatureSize)(
->>>>>>> cead64d6
-                         "last file position", mLastFilePos)("reader id", long(this)));
+            LOG_INFO(
+                sLogger,
+                ("open file succeeded, project", GetProject())("logstore", GetLogstore())("config", GetConfigName())(
+                    "log reader queue name", mHostLogPath)("real file path", mRealLogPath)(
+                    "file device", ToString(mDevInode.dev))("file inode", ToString(mDevInode.inode))(
+                    "file signature", mLastFileSignatureHash)("file signature size", mLastFileSignatureSize)(
+                    "last file position", mLastFilePos)("reader id", long(this)));
             return true;
         } else {
             mLogFileOp.Close();
         }
         LOG_INFO(sLogger,
                  ("open file failed, log file dev inode changed or file deleted ",
-<<<<<<< HEAD
                   "prepare to delete reader")("project", GetProject())("logstore", GetLogstore())(
                      "config", GetConfigName())("log reader queue name", mHostLogPath)("log path", mRealLogPath)(
                      "file device", ToString(mDevInode.dev))("file inode", ToString(mDevInode.inode))(
-                     "file signature", mLastFileSignatureHash)("last file position", mLastFilePos));
-=======
-                  "prepare to delete reader")("project", mProjectName)("logstore", mCategory)("config", mConfigName)(
-                     "log reader queue name", mHostLogPath)("log path", mRealLogPath)("file device",
-                                                                                      ToString(mDevInode.dev))(
-                     "file inode", ToString(mDevInode.inode))("file signature", mLastFileSignatureHash)(
-                     "file signature size", mLastFileSignatureSize)("last file position", mLastFilePos));
->>>>>>> cead64d6
+                     "file signature", mLastFileSignatureHash)("file signature size", mLastFileSignatureSize)(
+                     "last file position", mLastFilePos));
         return false;
     }
     return true;
@@ -1261,17 +1192,11 @@
         }
         if ((int64_t)buf.GetFileSize() == mLastFilePos) {
             LOG_INFO(sLogger,
-                     ("close the file", "current log file has not been updated for some time and has been read")(
-<<<<<<< HEAD
-                         "project", GetProject())("logstore", GetLogstore())("config", GetConfigName())(
-                         "log reader queue name", mHostLogPath)("file device", ToString(mDevInode.dev))(
-                         "file inode", ToString(mDevInode.inode))("file signature", mLastFileSignatureHash)(
-=======
-                         "project", mProjectName)("logstore", mCategory)("config", mConfigName)("log reader queue name",
-                                                                                                mHostLogPath)(
+                     ("close the file",
+                      "current log file has not been updated for some time and has been read")("project", GetProject())(
+                         "logstore", GetLogstore())("config", GetConfigName())("log reader queue name", mHostLogPath)(
                          "file device", ToString(mDevInode.dev))("file inode", ToString(mDevInode.inode))(
                          "file signature", mLastFileSignatureHash)("file signature size", mLastFileSignatureSize)(
->>>>>>> cead64d6
                          "file size", mLastFileSize)("last file position", mLastFilePos));
             CloseFilePtr();
             // delete item in LogFileCollectOffsetIndicator map
@@ -1294,17 +1219,11 @@
             string curRealLogPath = mLogFileOp.GetFilePath();
             if (!curRealLogPath.empty()) {
                 LOG_INFO(sLogger,
-<<<<<<< HEAD
                          ("update the real file path of the log reader during closing, project",
-                          GetProject())("logstore", GetLogstore())("config", GetConfigName())(
-                             "log reader queue name", mHostLogPath)("file device", ToString(mDevInode.dev))(
-                             "file inode", ToString(mDevInode.inode))("file signature", mLastFileSignatureHash)(
-=======
-                         ("update the real file path of the log reader during closing, project", mProjectName)(
-                             "logstore", mCategory)("config", mConfigName)("log reader queue name", mHostLogPath)(
+                          GetProject())("logstore", GetLogstore())("config", GetConfigName())("log reader queue name",
+                                                                                              mHostLogPath)(
                              "file device", ToString(mDevInode.dev))("file inode", ToString(mDevInode.inode))(
                              "file signature", mLastFileSignatureHash)("file signature size", mLastFileSignatureSize)(
->>>>>>> cead64d6
                              "original file path", mRealLogPath)("new file path", curRealLogPath));
                 mRealLogPath = curRealLogPath;
                 if (mEOOption && mRealLogPath != mEOOption->primaryCheckpoint.real_path()) {
@@ -1319,19 +1238,11 @@
             int fd = mLogFileOp.GetFd();
             LOG_WARNING(
                 sLogger,
-<<<<<<< HEAD
                 ("close file error", strerror(errno))("fd", fd)("project", GetProject())("logstore", GetLogstore())(
                     "config", GetConfigName())("log reader queue name", mHostLogPath)("real file path", mRealLogPath)(
                     "file device", ToString(mDevInode.dev))("file inode", ToString(mDevInode.inode))(
-                    "file signature", mLastFileSignatureHash)("file size", mLastFileSize)(
-                    "last file position", mLastFilePos)("reader id", long(this)));
-=======
-                ("close file error", strerror(errno))("fd", fd)("project", mProjectName)("logstore", mCategory)(
-                    "config", mConfigName)("log reader queue name", mHostLogPath)("real file path", mRealLogPath)(
-                    "file device", ToString(mDevInode.dev))("file inode", ToString(mDevInode.inode))(
                     "file signature", mLastFileSignatureHash)("file signature size", mLastFileSignatureSize)(
                     "file size", mLastFileSize)("last file position", mLastFilePos)("reader id", long(this)));
->>>>>>> cead64d6
             LogtailAlarm::GetInstance()->SendAlarm(OPEN_LOGFILE_FAIL_ALARM,
                                                    string("close file error because of ") + strerror(errno)
                                                        + ", file path: " + mHostLogPath + ", inode: "
@@ -1340,19 +1251,13 @@
                                                    GetLogstore(),
                                                    GetRegion());
         } else {
-            LOG_INFO(sLogger,
-<<<<<<< HEAD
-                     ("close file succeeded, project", GetProject())("logstore", GetLogstore())(
-                         "config", GetConfigName())("log reader queue name", mHostLogPath)(
-                         "real file path", mRealLogPath)("file device", ToString(mDevInode.dev))(
-                         "file inode", ToString(mDevInode.inode))("file signature", mLastFileSignatureHash)(
-=======
-                     ("close file succeeded, project", mProjectName)("logstore", mCategory)("config", mConfigName)(
-                         "log reader queue name", mHostLogPath)("real file path", mRealLogPath)(
-                         "file device", ToString(mDevInode.dev))("file inode", ToString(mDevInode.inode))(
-                         "file signature", mLastFileSignatureHash)("file signature size", mLastFileSignatureSize)(
->>>>>>> cead64d6
-                         "file size", mLastFileSize)("last file position", mLastFilePos)("reader id", long(this)));
+            LOG_INFO(
+                sLogger,
+                ("close file succeeded, project", GetProject())("logstore", GetLogstore())("config", GetConfigName())(
+                    "log reader queue name", mHostLogPath)("real file path", mRealLogPath)(
+                    "file device", ToString(mDevInode.dev))("file inode", ToString(mDevInode.inode))(
+                    "file signature", mLastFileSignatureHash)("file signature size", mLastFileSignatureSize)(
+                    "file size", mLastFileSize)("last file position", mLastFilePos)("reader id", long(this)));
         }
         // always call OnFileClose
         GloablFileDescriptorManager::GetInstance()->OnFileClose(this);
@@ -1381,37 +1286,16 @@
 
 bool LogFileReader::CheckFileSignatureAndOffset(bool isOpenOnUpdate) {
     mLastEventTime = time(NULL);
-<<<<<<< HEAD
-    char firstLine[1025];
-    int nbytes = mLogFileOp.Pread(firstLine, 1, 1024, 0);
-    if (nbytes < 0) {
-        LOG_ERROR(sLogger,
-                  ("fail to read file", mHostLogPath)("nbytes", nbytes)("project", GetProject())(
-                      "logstore", GetLogstore())("config", GetConfigName()));
-        return false;
-    }
-    firstLine[nbytes] = '\0';
-=======
->>>>>>> cead64d6
     int64_t endSize = mLogFileOp.GetFileSize();
     if (endSize < 0) {
         int lastErrNo = errno;
         if (mLogFileOp.Close() == 0) {
-<<<<<<< HEAD
-            LOG_INFO(
-                sLogger,
-                ("close file succeeded, project", GetProject())("logstore", GetLogstore())("config", GetConfigName())(
-                    "log reader queue name", mHostLogPath)("file device", ToString(mDevInode.dev))(
-                    "file inode", ToString(mDevInode.inode))("file signature", mLastFileSignatureHash)(
-                    "file size", mLastFileSize)("last file position", mLastFilePos));
-=======
             LOG_INFO(sLogger,
-                     ("close file succeeded, project", mProjectName)("logstore", mCategory)("config", mConfigName)(
-                         "log reader queue name",
-                         mHostLogPath)("file device", ToString(mDevInode.dev))("file inode", ToString(mDevInode.inode))(
+                     ("close file succeeded, project", GetProject())("logstore", GetLogstore())(
+                         "config", GetConfigName())("log reader queue name", mHostLogPath)(
+                         "file device", ToString(mDevInode.dev))("file inode", ToString(mDevInode.inode))(
                          "file signature", mLastFileSignatureHash)("file signature size", mLastFileSignatureSize)(
                          "file size", mLastFileSize)("last file position", mLastFilePos));
->>>>>>> cead64d6
         }
         GloablFileDescriptorManager::GetInstance()->OnFileClose(this);
         bool reopenFlag = UpdateFilePtr();
@@ -1437,28 +1321,18 @@
     if (mLastFileSignatureSize == 0 && mRealLogPath != mHostLogPath) {
         return false;
     }
-<<<<<<< HEAD
-    fileSize = endSize;
-    mLastFileSize = endSize;
-    bool sigCheckRst = CheckAndUpdateSignature(string(firstLine), mLastFileSignatureHash, mLastFileSignatureSize);
-    if (!sigCheckRst) {
-        LOG_INFO(sLogger,
-                 ("Check file truncate by signature, read from begin",
-                  mHostLogPath)("project", GetProject())("logstore", GetLogstore())("config", GetConfigName()));
-        mLastFilePos = 0;
-        if (mEOOption) {
-=======
     fsutil::PathStat ps;
     mLogFileOp.Stat(ps);
     time_t lastMTime = mLastMTime;
     mLastMTime = ps.GetMtime();
-    if (!isOpenOnUpdate || mLastFileSignatureSize == 0 || endSize < mLastFilePos || (endSize == mLastFilePos && lastMTime != mLastMTime)) {
+    if (!isOpenOnUpdate || mLastFileSignatureSize == 0 || endSize < mLastFilePos
+        || (endSize == mLastFilePos && lastMTime != mLastMTime)) {
         char firstLine[1025];
         int nbytes = mLogFileOp.Pread(firstLine, 1, 1024, 0);
         if (nbytes < 0) {
             LOG_ERROR(sLogger,
-                      ("fail to read file", mHostLogPath)("nbytes", nbytes)("project", mProjectName)(
-                          "logstore", mCategory)("config", mConfigName));
+                      ("fail to read file", mHostLogPath)("nbytes", nbytes)("project", GetProject())(
+                          "logstore", GetLogstore())("config", GetConfigName()));
             return false;
         }
         firstLine[nbytes] = '\0';
@@ -1466,14 +1340,13 @@
         if (!sigCheckRst) {
             LOG_INFO(sLogger,
                      ("Check file truncate by signature, read from begin",
-                      mHostLogPath)("project", mProjectName)("logstore", mCategory)("config", mConfigName));
+                      mHostLogPath)("project", GetProject())("logstore", GetLogstore())("config", GetConfigName()));
             mLastFilePos = 0;
             if (mEOOption) {
                 updatePrimaryCheckpointSignature();
             }
             return false;
         } else if (mEOOption && mEOOption->primaryCheckpoint.sig_size() != mLastFileSignatureSize) {
->>>>>>> cead64d6
             updatePrimaryCheckpointSignature();
         }
     }
@@ -2246,7 +2119,6 @@
 }
 
 LogFileReader::~LogFileReader() {
-<<<<<<< HEAD
     // if (mLogBeginRegPtr != NULL) {
     //     delete mLogBeginRegPtr;
     //     mLogBeginRegPtr = NULL;
@@ -2259,32 +2131,12 @@
     //     delete mLogEndRegPtr;
     //     mLogEndRegPtr = NULL;
     // }
-    LOG_INFO(
-        sLogger,
-        ("destruct the corresponding log reader, project",
-         GetProject())("logstore", GetLogstore())("config", GetConfigName())("log reader queue name", mHostLogPath)(
-            "file device", ToString(mDevInode.dev))("file inode", ToString(mDevInode.inode))(
-            "file signature", mLastFileSignatureHash)("file size", mLastFileSize)("last file position", mLastFilePos));
-=======
-    if (mLogBeginRegPtr != NULL) {
-        delete mLogBeginRegPtr;
-        mLogBeginRegPtr = NULL;
-    }
-    if (mLogContinueRegPtr != NULL) {
-        delete mLogContinueRegPtr;
-        mLogContinueRegPtr = NULL;
-    }
-    if (mLogEndRegPtr != NULL) {
-        delete mLogEndRegPtr;
-        mLogEndRegPtr = NULL;
-    }
     LOG_INFO(sLogger,
-             ("destruct the corresponding log reader, project", mProjectName)("logstore", mCategory)(
-                 "config", mConfigName)("log reader queue name", mHostLogPath)("file device", ToString(mDevInode.dev))(
-                 "file inode", ToString(mDevInode.inode))("file signature", mLastFileSignatureHash)(
-                 "file signature size", mLastFileSignatureSize)("file size", mLastFileSize)("last file position",
-                                                                                            mLastFilePos));
->>>>>>> cead64d6
+             ("destruct the corresponding log reader, project", GetProject())("logstore", GetLogstore())(
+                 "config", GetConfigName())("log reader queue name", mHostLogPath)(
+                 "file device", ToString(mDevInode.dev))("file inode", ToString(mDevInode.inode))(
+                 "file signature", mLastFileSignatureHash)("file signature size", mLastFileSignatureSize)(
+                 "file size", mLastFileSize)("last file position", mLastFilePos));
     CloseFilePtr();
 
     // Mark GC so that corresponding resources can be released.
