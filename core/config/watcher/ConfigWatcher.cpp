// Copyright 2023 iLogtail Authors
//
// Licensed under the Apache License, Version 2.0 (the "License");
// you may not use this file except in compliance with the License.
// You may obtain a copy of the License at
//
//      http://www.apache.org/licenses/LICENSE-2.0
//
// Unless required by applicable law or agreed to in writing, software
// distributed under the License is distributed on an "AS IS" BASIS,
// WITHOUT WARRANTIES OR CONDITIONS OF ANY KIND, either express or implied.
// See the License for the specific language governing permissions and
// limitations under the License.

#include "config/watcher/ConfigWatcher.h"

#include <memory>
#include <unordered_set>

#include "PipelineConfig.h"
#include "logger/Logger.h"
<<<<<<< HEAD
=======
#include "pipeline/InstanceConfigManager.h"
>>>>>>> e32d0923
#include "pipeline/PipelineManager.h"

using namespace std;

namespace logtail {

bool ReadFile(const string& filepath, string& content);

ConfigWatcher::ConfigWatcher() : mPipelineManager(PipelineManager::GetInstance()) {
}

PipelineConfigDiff ConfigWatcher::CheckConfigDiff() {
    PipelineConfigDiff diff;
    unordered_set<string> configSet;
    for (const auto& dir : mSourceDir) {
        error_code ec;
        filesystem::file_status s = filesystem::status(dir, ec);
        if (ec) {
            LOG_WARNING(sLogger,
                        ("failed to get config dir path info", "skip current object")("dir path", dir.string())(
                            "error code", ec.value())("error msg", ec.message()));
            continue;
        }
        if (!filesystem::exists(s)) {
<<<<<<< HEAD
            LOG_WARNING(sLogger, ("config dir path not existed", "skip current object")("dir path", dir.string()));
=======
            LOG_WARNING(sLogger,
                        ("config dir path not existed", "skip current object")("dir path", dir.string())("configType",
                                                                                                         configType));
>>>>>>> e32d0923
            continue;
        }
        if (!filesystem::is_directory(s)) {
            LOG_WARNING(sLogger,
<<<<<<< HEAD
                        ("config dir path is not a directory", "skip current object")("dir path", dir.string()));
=======
                        ("config dir path is not a directory",
                         "skip current object")("dir path", dir.string())("configType", configType));
>>>>>>> e32d0923
            continue;
        }
        for (auto const& entry : filesystem::directory_iterator(dir, ec)) {
            // lock the dir if it is provided by config provider
            unique_lock<mutex> lock;
            auto itr = mDirMutexMap.find(dir.string());
            if (itr != mDirMutexMap.end()) {
                lock = unique_lock<mutex>(*itr->second, defer_lock);
                lock.lock();
            }

            const filesystem::path& path = entry.path();
            const string& configName = path.stem().string();
            const string& filepath = path.string();
            if (!filesystem::is_regular_file(entry.status(ec))) {
<<<<<<< HEAD
                LOG_DEBUG(sLogger, ("config file is not a regular file", "skip current object")("filepath", filepath));
                continue;
            }
            if (configSet.find(configName) != configSet.end()) {
                LOG_WARNING(
                    sLogger,
                    ("more than 1 config with the same name is found", "skip current config")("filepath", filepath));
=======
                LOG_DEBUG(sLogger,
                          ("config file is not a regular file",
                           "skip current object")("filepath", filepath)("configType", configType));
                continue;
            }
            if (configSet.find(configName) != configSet.end()) {
                LOG_WARNING(sLogger,
                            ("more than 1 config with the same name is found",
                             "skip current config")("filepath", filepath)("configType", configType));
>>>>>>> e32d0923
                continue;
            }
            configSet.insert(configName);

            auto iter = mFileInfoMap.find(filepath);
            uintmax_t size = filesystem::file_size(path, ec);
            filesystem::file_time_type mTime = filesystem::last_write_time(path, ec);
            if (iter == mFileInfoMap.end()) {
                mFileInfoMap[filepath] = make_pair(size, mTime);
                unique_ptr<Json::Value> detail = make_unique<Json::Value>(new Json::Value());
                if (!LoadConfigDetailFromFile(path, *detail)) {
                    continue;
                }
                if (!IsConfigEnabled(configName, *detail)) {
<<<<<<< HEAD
                    LOG_INFO(sLogger, ("new config found and disabled", "skip current object")("config", configName));
=======
                    LOG_INFO(sLogger,
                             ("new config found and disabled",
                              "skip current object")("config", configName)("configType", configType));
>>>>>>> e32d0923
                    continue;
                }
                PipelineConfig config(configName, std::move(detail));
                if (!config.Parse()) {
<<<<<<< HEAD
                    LOG_ERROR(sLogger, ("new config found but invalid", "skip current object")("config", configName));
=======
                    LOG_ERROR(sLogger,
                              ("new config found but invalid",
                               "skip current object")("config", configName)("configType", configType));
>>>>>>> e32d0923
                    LogtailAlarm::GetInstance()->SendAlarm(CATEGORY_CONFIG_ALARM,
                                                           "new config found but invalid: skip current object, config: "
                                                               + configName,
                                                           config.mProject,
                                                           config.mLogstore,
                                                           config.mRegion);
                    continue;
                }
                diff.mAdded.push_back(std::move(config));
<<<<<<< HEAD
                LOG_INFO(
                    sLogger,
                    ("new config found and passed topology check", "prepare to build pipeline")("config", configName));
=======
                LOG_INFO(sLogger,
                         ("new config found and passed topology check",
                          "prepare to build config")("config", configName)("configType", configType));
>>>>>>> e32d0923
            } else if (iter->second.first != size || iter->second.second != mTime) {
                // for config currently running, we leave it untouched if new config is invalid
                mFileInfoMap[filepath] = make_pair(size, mTime);
                unique_ptr<Json::Value> detail = make_unique<Json::Value>(new Json::Value());
                if (!LoadConfigDetailFromFile(path, *detail)) {
<<<<<<< HEAD
                    if (mPipelineManager->FindConfigByName(configName)) {
                        diff.mUnchanged.push_back(configName);
                    }
=======
>>>>>>> e32d0923
                    continue;
                }
                if (!IsConfigEnabled(configName, *detail)) {
                    if (mPipelineManager->FindConfigByName(configName)) {
                        diff.mRemoved.push_back(configName);
<<<<<<< HEAD
                        LOG_INFO(sLogger,
                                 ("existing valid config modified and disabled",
                                  "prepare to stop current running pipeline")("config", configName));
                    } else {
                        LOG_INFO(sLogger,
                                 ("existing invalid config modified and disabled", "skip current object")("config",
                                                                                                          configName));
=======
                        LOG_INFO(
                            sLogger,
                            ("existing valid config modified and disabled",
                             "prepare to stop current running config")("config", configName)("configType", configType));
                    } else {
                        LOG_INFO(sLogger,
                                 ("existing invalid config modified and disabled",
                                  "skip current object")("config", configName)("configType", configType));
>>>>>>> e32d0923
                    }
                    continue;
                }
                shared_ptr<Pipeline> p = mPipelineManager->FindConfigByName(configName);
                if (!p) {
                    PipelineConfig config(configName, std::move(detail));
                    if (!config.Parse()) {
                        LOG_ERROR(sLogger,
                                  ("existing invalid config modified and remains invalid",
                                   "skip current object")("config", configName));
                        LogtailAlarm::GetInstance()->SendAlarm(
                            CATEGORY_CONFIG_ALARM,
                            "existing invalid config modified and remains invalid: skip current object, config: "
                                + configName,
                            config.mProject,
                            config.mLogstore,
                            config.mRegion);
                        continue;
                    }
                    diff.mAdded.push_back(std::move(config));
                    LOG_INFO(sLogger,
                             ("existing invalid config modified and passed topology check",
                              "prepare to build pipeline")("config", configName));
                } else if (*detail != p->GetConfig()) {
                    PipelineConfig config(configName, std::move(detail));
                    if (!config.Parse()) {
                        LOG_ERROR(sLogger,
                                  ("existing valid config modified and becomes invalid",
                                   "keep current pipeline running")("config", configName));
                        LogtailAlarm::GetInstance()->SendAlarm(
                            CATEGORY_CONFIG_ALARM,
                            "existing valid config modified and becomes invalid: skip current object, config: "
                                + configName,
                            config.mProject,
                            config.mLogstore,
                            config.mRegion);
                        continue;
                    }
                    diff.mModified.push_back(std::move(config));
                    LOG_INFO(sLogger,
                             ("existing valid config modified and passed topology check",
                              "prepare to rebuild pipeline")("config", configName));
                } else {
                    LOG_DEBUG(sLogger,
<<<<<<< HEAD
                              ("existing valid config file modified, but no change found", "skip current object"));
                }
            } else {
                // 为了插件系统过渡使用
                if (mPipelineManager->FindConfigByName(configName)) {
                    diff.mUnchanged.push_back(configName);
                }
                LOG_DEBUG(sLogger, ("existing config file unchanged", "skip current object"));
=======
                              ("existing valid config file modified, but no change found",
                               "skip current object")("configType", configType));
                }
            } else {
                LOG_DEBUG(sLogger, ("existing config file unchanged", "skip current object")("configType", configType));
>>>>>>> e32d0923
            }
        }
    }
    for (const auto& name : mPipelineManager->GetAllConfigNames()) {
        if (configSet.find(name) == configSet.end()) {
            diff.mRemoved.push_back(name);
            LOG_INFO(sLogger,
<<<<<<< HEAD
                     ("existing valid config is removed", "prepare to stop current running pipeline")("config", name));
=======
                     ("existing valid config is removed",
                      "prepare to stop current running config")("config", name)("configType", configType));
>>>>>>> e32d0923
        }
    }
    for (const auto& item : mFileInfoMap) {
        string configName = filesystem::path(item.first).stem().string();
        if (configSet.find(configName) == configSet.end()) {
            mFileInfoMap.erase(item.first);
        }
    }

    if (!diff.IsEmpty()) {
        LOG_INFO(sLogger,
                 ("config files scan done", "got updates, begin to update pipelines")("added", diff.mAdded.size())(
                     "modified", diff.mModified.size())("removed", diff.mRemoved.size()));
    } else {
        LOG_DEBUG(sLogger, ("config files scan done", "no update"));
    }

    return diff;
}

void ConfigWatcher::AddSource(const string& dir, mutex* mux) {
    mSourceDir.emplace_back(dir);
    if (mux != nullptr) {
        mDirMutexMap[dir] = mux;
    }
}

void ConfigWatcher::ClearEnvironment() {
    mSourceDir.clear();
    mFileInfoMap.clear();
}

} // namespace logtail<|MERGE_RESOLUTION|>--- conflicted
+++ resolved
@@ -19,10 +19,7 @@
 
 #include "PipelineConfig.h"
 #include "logger/Logger.h"
-<<<<<<< HEAD
-=======
 #include "pipeline/InstanceConfigManager.h"
->>>>>>> e32d0923
 #include "pipeline/PipelineManager.h"
 
 using namespace std;
@@ -47,23 +44,14 @@
             continue;
         }
         if (!filesystem::exists(s)) {
-<<<<<<< HEAD
-            LOG_WARNING(sLogger, ("config dir path not existed", "skip current object")("dir path", dir.string()));
-=======
             LOG_WARNING(sLogger,
-                        ("config dir path not existed", "skip current object")("dir path", dir.string())("configType",
-                                                                                                         configType));
->>>>>>> e32d0923
+                        ("config dir path not existed", "skip current object")("dir path", dir.string()));
             continue;
         }
         if (!filesystem::is_directory(s)) {
             LOG_WARNING(sLogger,
-<<<<<<< HEAD
-                        ("config dir path is not a directory", "skip current object")("dir path", dir.string()));
-=======
                         ("config dir path is not a directory",
-                         "skip current object")("dir path", dir.string())("configType", configType));
->>>>>>> e32d0923
+                         "skip current object")("dir path", dir.string()));
             continue;
         }
         for (auto const& entry : filesystem::directory_iterator(dir, ec)) {
@@ -79,25 +67,15 @@
             const string& configName = path.stem().string();
             const string& filepath = path.string();
             if (!filesystem::is_regular_file(entry.status(ec))) {
-<<<<<<< HEAD
-                LOG_DEBUG(sLogger, ("config file is not a regular file", "skip current object")("filepath", filepath));
-                continue;
-            }
-            if (configSet.find(configName) != configSet.end()) {
-                LOG_WARNING(
-                    sLogger,
-                    ("more than 1 config with the same name is found", "skip current config")("filepath", filepath));
-=======
                 LOG_DEBUG(sLogger,
                           ("config file is not a regular file",
-                           "skip current object")("filepath", filepath)("configType", configType));
+                           "skip current object")("filepath", filepath));
                 continue;
             }
             if (configSet.find(configName) != configSet.end()) {
                 LOG_WARNING(sLogger,
                             ("more than 1 config with the same name is found",
-                             "skip current config")("filepath", filepath)("configType", configType));
->>>>>>> e32d0923
+                             "skip current config")("filepath", filepath));
                 continue;
             }
             configSet.insert(configName);
@@ -112,24 +90,16 @@
                     continue;
                 }
                 if (!IsConfigEnabled(configName, *detail)) {
-<<<<<<< HEAD
-                    LOG_INFO(sLogger, ("new config found and disabled", "skip current object")("config", configName));
-=======
                     LOG_INFO(sLogger,
                              ("new config found and disabled",
-                              "skip current object")("config", configName)("configType", configType));
->>>>>>> e32d0923
+                              "skip current object")("config", configName));
                     continue;
                 }
                 PipelineConfig config(configName, std::move(detail));
                 if (!config.Parse()) {
-<<<<<<< HEAD
-                    LOG_ERROR(sLogger, ("new config found but invalid", "skip current object")("config", configName));
-=======
                     LOG_ERROR(sLogger,
                               ("new config found but invalid",
-                               "skip current object")("config", configName)("configType", configType));
->>>>>>> e32d0923
+                               "skip current object")("config", configName));
                     LogtailAlarm::GetInstance()->SendAlarm(CATEGORY_CONFIG_ALARM,
                                                            "new config found but invalid: skip current object, config: "
                                                                + configName,
@@ -139,49 +109,27 @@
                     continue;
                 }
                 diff.mAdded.push_back(std::move(config));
-<<<<<<< HEAD
-                LOG_INFO(
-                    sLogger,
-                    ("new config found and passed topology check", "prepare to build pipeline")("config", configName));
-=======
                 LOG_INFO(sLogger,
                          ("new config found and passed topology check",
-                          "prepare to build config")("config", configName)("configType", configType));
->>>>>>> e32d0923
+                          "prepare to build config")("config", configName));
             } else if (iter->second.first != size || iter->second.second != mTime) {
                 // for config currently running, we leave it untouched if new config is invalid
                 mFileInfoMap[filepath] = make_pair(size, mTime);
                 unique_ptr<Json::Value> detail = make_unique<Json::Value>(new Json::Value());
                 if (!LoadConfigDetailFromFile(path, *detail)) {
-<<<<<<< HEAD
-                    if (mPipelineManager->FindConfigByName(configName)) {
-                        diff.mUnchanged.push_back(configName);
-                    }
-=======
->>>>>>> e32d0923
                     continue;
                 }
                 if (!IsConfigEnabled(configName, *detail)) {
                     if (mPipelineManager->FindConfigByName(configName)) {
                         diff.mRemoved.push_back(configName);
-<<<<<<< HEAD
-                        LOG_INFO(sLogger,
-                                 ("existing valid config modified and disabled",
-                                  "prepare to stop current running pipeline")("config", configName));
-                    } else {
-                        LOG_INFO(sLogger,
-                                 ("existing invalid config modified and disabled", "skip current object")("config",
-                                                                                                          configName));
-=======
                         LOG_INFO(
                             sLogger,
                             ("existing valid config modified and disabled",
-                             "prepare to stop current running config")("config", configName)("configType", configType));
+                             "prepare to stop current running config")("config", configName));
                     } else {
                         LOG_INFO(sLogger,
                                  ("existing invalid config modified and disabled",
-                                  "skip current object")("config", configName)("configType", configType));
->>>>>>> e32d0923
+                                  "skip current object")("config", configName));
                     }
                     continue;
                 }
@@ -226,22 +174,11 @@
                               "prepare to rebuild pipeline")("config", configName));
                 } else {
                     LOG_DEBUG(sLogger,
-<<<<<<< HEAD
-                              ("existing valid config file modified, but no change found", "skip current object"));
+                              ("existing valid config file modified, but no change found",
+                               "skip current object"));
                 }
             } else {
-                // 为了插件系统过渡使用
-                if (mPipelineManager->FindConfigByName(configName)) {
-                    diff.mUnchanged.push_back(configName);
-                }
                 LOG_DEBUG(sLogger, ("existing config file unchanged", "skip current object"));
-=======
-                              ("existing valid config file modified, but no change found",
-                               "skip current object")("configType", configType));
-                }
-            } else {
-                LOG_DEBUG(sLogger, ("existing config file unchanged", "skip current object")("configType", configType));
->>>>>>> e32d0923
             }
         }
     }
@@ -249,12 +186,8 @@
         if (configSet.find(name) == configSet.end()) {
             diff.mRemoved.push_back(name);
             LOG_INFO(sLogger,
-<<<<<<< HEAD
-                     ("existing valid config is removed", "prepare to stop current running pipeline")("config", name));
-=======
                      ("existing valid config is removed",
-                      "prepare to stop current running config")("config", name)("configType", configType));
->>>>>>> e32d0923
+                      "prepare to stop current running config")("config", name));
         }
     }
     for (const auto& item : mFileInfoMap) {
