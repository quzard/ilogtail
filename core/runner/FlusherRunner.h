/*
 * Copyright 2022 iLogtail Authors
 *
 * Licensed under the Apache License, Version 2.0 (the "License");
 * you may not use this file except in compliance with the License.
 * You may obtain a copy of the License at
 *
 *      http://www.apache.org/licenses/LICENSE-2.0
 *
 * Unless required by applicable law or agreed to in writing, software
 * distributed under the License is distributed on an "AS IS" BASIS,
 * WITHOUT WARRANTIES OR CONDITIONS OF ANY KIND, either express or implied.
 * See the License for the specific language governing permissions and
 * limitations under the License.
 */

#pragma once

#include <atomic>
#include <cstdint>
#include <future>

#include "monitor/LogtailMetric.h"
#include "pipeline/plugin/interface/Flusher.h"
#include "pipeline/queue/SenderQueueItem.h"
#include "runner/sink/SinkType.h"

namespace logtail {

class FlusherRunner {
public:
    FlusherRunner(const FlusherRunner&) = delete;
    FlusherRunner& operator=(const FlusherRunner&) = delete;

    static FlusherRunner* GetInstance() {
        static FlusherRunner instance;
        return &instance;
    }

    bool Init();
    void Stop();

    void DecreaseHttpSendingCnt();

    // TODO: should be private
    void PushToHttpSink(SenderQueueItem* item, bool withLimit = true);

    int32_t GetSendingBufferCount() { return mHttpSendingCnt; }

    bool LoadModuleConfig(bool isInit);

private:
    FlusherRunner() = default;
    ~FlusherRunner() = default;

    void Run();
    void Dispatch(SenderQueueItem* item);
    void UpdateSendFlowControl();

    std::future<void> mThreadRes;
    std::atomic_bool mIsFlush = false;

    std::atomic_int mHttpSendingCnt{0};

    // TODO: temporarily here
    int32_t mLastCheckSendClientTime = 0;
    int64_t mSendLastTime = 0;
    int32_t mSendLastByte = 0;

<<<<<<< HEAD
    bool mSendRandomSleep;
    bool mSendFlowControl;
=======
    mutable MetricsRecordRef mMetricsRecordRef;
    CounterPtr mInItemsCnt;
    CounterPtr mInItemDataSizeBytes;
    CounterPtr mInItemRawDataSizeBytes;
    CounterPtr mOutItemsCnt;
    CounterPtr mTotalDelayMs;
    IntGaugePtr mWaitingItemsCnt;
    IntGaugePtr mLastRunTime;
>>>>>>> d413393c

#ifdef APSARA_UNIT_TEST_MAIN
    friend class PluginRegistryUnittest;
    friend class FlusherRunnerUnittest;
    friend class InstanceConfigManagerUnittest;
#endif
};

} // namespace logtail<|MERGE_RESOLUTION|>--- conflicted
+++ resolved
@@ -67,10 +67,9 @@
     int64_t mSendLastTime = 0;
     int32_t mSendLastByte = 0;
 
-<<<<<<< HEAD
     bool mSendRandomSleep;
     bool mSendFlowControl;
-=======
+
     mutable MetricsRecordRef mMetricsRecordRef;
     CounterPtr mInItemsCnt;
     CounterPtr mInItemDataSizeBytes;
@@ -79,7 +78,6 @@
     CounterPtr mTotalDelayMs;
     IntGaugePtr mWaitingItemsCnt;
     IntGaugePtr mLastRunTime;
->>>>>>> d413393c
 
 #ifdef APSARA_UNIT_TEST_MAIN
     friend class PluginRegistryUnittest;
