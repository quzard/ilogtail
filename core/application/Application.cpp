--- conflicted
+++ resolved
@@ -32,19 +32,13 @@
 #include "common/version.h"
 #include "config/ConfigDiff.h"
 #include "config/watcher/ConfigWatcher.h"
-<<<<<<< HEAD
 #include "config/watcher/InstanceConfigWatcher.h"
-=======
->>>>>>> e32d0923
 #include "file_server/ConfigManager.h"
 #include "file_server/EventDispatcher.h"
 #include "file_server/FileServer.h"
 #include "file_server/event_handler/LogInput.h"
 #include "go_pipeline/LogtailPlugin.h"
-<<<<<<< HEAD
 #include "instance_config/InstanceConfigManager.h"
-=======
->>>>>>> e32d0923
 #include "logger/Logger.h"
 #include "monitor/LogFileProfiler.h"
 #include "monitor/MetricExportor.h"
@@ -56,11 +50,8 @@
 #include "plugin/flusher/sls/DiskBufferWriter.h"
 #include "plugin/input/InputFeedbackInterfaceRegistry.h"
 #include "runner/FlusherRunner.h"
-<<<<<<< HEAD
 #include "runner/LogProcess.h"
-=======
 #include "runner/ProcessorRunner.h"
->>>>>>> e32d0923
 #include "runner/sink/http/HttpSink.h"
 #ifdef __ENTERPRISE__
 #include "config/provider/EnterpriseConfigProvider.h"
@@ -223,24 +214,7 @@
                         ("failed to create dir for local pipeline_config",
                          "manual creation may be required")("error code", ec.value())("error msg", ec.message()));
         }
-<<<<<<< HEAD
         ConfigWatcher::GetInstance()->AddSource(localConfigPath.string());
-=======
-        ConfigWatcher::GetInstance()->AddPipelineSource(localConfigPath.string());
-    }
-    {
-        // add local config dir
-        filesystem::path localConfigPath
-            = filesystem::path(AppConfig::GetInstance()->GetLoongcollectorConfDir()) / "instance_config" / "local";
-        error_code ec;
-        filesystem::create_directories(localConfigPath, ec);
-        if (ec) {
-            LOG_WARNING(sLogger,
-                        ("failed to create dir for local instance_config",
-                         "manual creation may be required")("error code", ec.value())("error msg", ec.message()));
-        }
-        ConfigWatcher::GetInstance()->AddInstanceSource(localConfigPath.string());
->>>>>>> e32d0923
     }
 
 #ifdef __ENTERPRISE__
