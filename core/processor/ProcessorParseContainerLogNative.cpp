--- conflicted
+++ resolved
@@ -111,12 +111,6 @@
     if (!sourceEvent.HasContent(mSourceKey)) {
         return true;
     }
-<<<<<<< HEAD
-    if (containerType == "containerd-text") {
-        return ContainerdLogLineParser(sourceEvent, e);
-    } else if (containerType == "docker-json") {
-        return DockerJsonLogLineParser(sourceEvent, e);
-=======
     std::string errorMsg;
     bool parseSuccess = true;
     if (containerType == "containerd_text") {
@@ -132,7 +126,6 @@
                                                GetContext().GetProjectName(),
                                                GetContext().GetLogstoreName(),
                                                GetContext().GetRegion());
->>>>>>> 0392288c
     }
     return parseSuccess;
 }
