--- conflicted
+++ resolved
@@ -209,7 +209,6 @@
     static atomic_int s_processLines{0};
     // only thread 0 update metric
     int32_t lastUpdateMetricTime = time(NULL);
-<<<<<<< HEAD
     int32_t updateMetricTimeInterval = 40;
     LoadSingleValueEnvConfig("updateMetricTimeInterval", updateMetricTimeInterval, (int32_t)1);
     bool isBenchmark = false;
@@ -217,14 +216,6 @@
     if (env_var != nullptr) {
         isBenchmark = std::string(env_var) == "ON";
     }
-#ifdef LOGTAIL_DEBUG_FLAG
-    int32_t lastPrintTime = time(NULL);
-    uint64_t processCount = 0;
-    uint64_t waitTime = 0;
-    uint64_t waitCount = 0;
-#endif
-=======
->>>>>>> a391cdd6
     while (true) {
         mThreadFlags[threadNo] = false;
 
